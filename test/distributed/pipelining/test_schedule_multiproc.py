--- conflicted
+++ resolved
@@ -44,12 +44,8 @@
 d_hid = 512
 batch_size = 256
 torch.manual_seed(0)
-<<<<<<< HEAD
 
 device_type = torch.accelerator.current_accelerator().type
-=======
-device_type = "cuda"
->>>>>>> 45382b28
 
 
 class ScheduleTest(MultiProcContinousTest):
@@ -515,14 +511,9 @@
                     print(f"Gradient test failed for {name}: {p.grad} vs {ref_p.grad}")
                     raise
 
-<<<<<<< HEAD
     @skip_but_pass_in_sandcastle_if(
         not torch.accelerator.device_count() == 2, "This test requires exactly 2 GPUs"
     )
-=======
-    @requires_nccl()
-    @skip_but_pass_in_sandcastle_if(not TEST_MULTIGPU, "NCCL test requires 2+ GPUs")
->>>>>>> 45382b28
     @parametrize("ScheduleClass", [ScheduleWithW, ScheduleInterleavedZeroBubble])
     def test_schedule_with_native_zero_bubble(self, ScheduleClass):
         print(ScheduleClass)
@@ -615,14 +606,9 @@
                     )
                     raise
 
-<<<<<<< HEAD
     @skip_but_pass_in_sandcastle_if(
         not torch.accelerator.device_count() == 2, "This test requires exactly 2 GPUs"
     )
-=======
-    @requires_nccl()
-    @skip_but_pass_in_sandcastle_if(not TEST_MULTIGPU, "NCCL test requires 2+ GPUs")
->>>>>>> 45382b28
     @parametrize(
         "ScheduleClass",
         [
@@ -726,14 +712,9 @@
                     print(f"Gradient test failed for {name}: {p.grad} vs {ref_p.grad}")
                     raise
 
-<<<<<<< HEAD
     @skip_but_pass_in_sandcastle_if(
         not torch.accelerator.device_count() == 2, "This test requires exactly 2 GPUs"
     )
-=======
-    @requires_nccl()
-    @skip_but_pass_in_sandcastle_if(not TEST_MULTIGPU, "NCCL test requires 2+ GPUs")
->>>>>>> 45382b28
     @parametrize(
         "schedule_class", [ScheduleVShaped, ScheduleUnbalanced, ScheduleZBVZeroBubble]
     )
@@ -837,14 +818,9 @@
                     print(f"Gradient test failed for {name}: {p.grad} vs {ref_p.grad}")
                     raise
 
-<<<<<<< HEAD
     @skip_but_pass_in_sandcastle_if(
         not torch.accelerator.device_count() == 2, "This test requires exactly 2 GPUs"
     )
-=======
-    @requires_nccl()
-    @skip_but_pass_in_sandcastle_if(not TEST_MULTIGPU, "NCCL test requires 2+ GPUs")
->>>>>>> 45382b28
     @parametrize("ScheduleClass", [ScheduleInterleavedZeroBubble])
     def test_schedule_with_weight_update_mlp_e2e(self, ScheduleClass):
         stages_per_rank = 2
